import torch


<<<<<<< HEAD
# Neel, here some some suggestions:
# 1. Add a __call__ to each operator, just like linearmap
# 2. Add the complex support. Some of the functions may not support the complex ops,
# then you may want to do with the real(v)/imag component respectively.

=======
>>>>>>> 7d4a0405
class Prox:
    r"""
    Proximal operator base class

    Prox is currently supported to be called on a torch.Tensor

    .. math::
       Prox_f(v) \arg \min_x \frac{1}{2} \| x - v \|_2^2 + f(x)

    Args:

    """

    def __init__(self):
        #sigpy has size/shape input parameter, but I don't see why we would need it?: Maybe for now we do not need it: we do not.
        pass

    def __call__(self, v): 
        #sigpy also has alpha value, maybe add that here after implementing basic functionality
        if v.dtype == torch.cfloat or v.dtype == torch.cdouble:
            return self._complex(self, v) * self._apply(v.abs())
        return self._apply(v)

    def __repr__(self):
        return NotImplementedError
    
    def _complex(self, v):
        '''
        Note when .backwards() is run,
        "RuntimeError: the derivative for 'angle' is not implemented."
        Will this cause problems in the near future?
        '''
        angle = v.angle()
        exp = torch.complex(torch.cos(angle), torch.sign(angle))
        return exp

class L1Regularizer(Prox):
    r"""
    Proximal operator for L1 regularizer, using soft thresholding

    .. math::
        \arg \min_x \frac{1}{2} \| x - v \|_2^2 + \lambda \| x \|_1

    Args:
        Lambda (float): regularization parameter.
    """
    
    def __init__(self, Lambda):
        super().__init__()
        self.Lambda = float(Lambda)

    def _apply(self, v):
        # Closed form solution from
        # https://archive.siam.org/books/mo25/mo25_ch6.pdf
        thresh = torch.nn.Softshrink(self.Lambda)
        x = thresh(v)
        return x
        #pseudo code here:
        # if dtype == torch.cfloat or dtype == torch.cdouble:
            # v_abs = torch.abs(v)
            # v_phs = torch.angle(v)
            # return torch.nn.functional.gumbel_softmax(v_abs, lambd = self.Lambda)*(torch.exp(1j*v_phs))
    # to do: add the repr
    # Consider this case:
    # \arg \min_x(v) \frac{1}{2} \| x(v) - v \|_2^2 + \lambda \|P x(v) \|_1
    # where P is orthogonal or diagonal, labeled in the property of LinearMap class


class L2Regularizer(Prox):
    r"""
    Proximal operator for L2 regularizer

    .. math::
        \arg \min_x \frac{1}{2} \| x - v \|_2^2 + \lambda \| x \|_2

    Args:
        Lambda (float): regularization parameter.
    """
    def __init__(self, Lambda):
        super().__init__()
        self.Lambda = float(Lambda)

    def _apply(self, v):
        # Closed form solution from
        # https://archive.siam.org/books/mo25/mo25_ch6.pdf 
        scale = 1.0 - self.Lambda / torch.max(torch.Tensor([self.Lambda]), torch.linalg.norm(v))
        x = torch.mul(scale, v)
        return x

class SquaredL2Regularizer(Prox):

    r"""
    Proximal operator for Squared L2 regularizer

    .. math::
        \arg \min_x \frac{1}{2} \| x - v \|_2^2 + \lambda \| x \|_2^2

    Args:
        Lambda (float): regularization parameter.
    """

    def __init__(self, Lambda):
        super().__init__()
        self.Lambda = float(Lambda)
    
    def _apply(self, v):
        x =  torch.div(v, 1 + 2*self.Lambda)
        return x

class BoxConstraint(Prox):

    r"""
    Proximal operator for Box Constraint

    .. math::
        \arg \min_{x} \in [lower, upper]} \frac{1}{2} \| x - v \|_2^2

    Args:
        Lambda (float): regularization parameter.
        lower (scalar): minimum value
        upper (scalar): maximum value
    """

    def __init__(self, Lambda, lower, upper):
        super().__init__()
        self.l = lower
        self.u = upper
        self.Lambda = float(Lambda)
    
    def _apply(self, v):
        x = torch.clamp(v, self.l, self.u)
        return x
        <|MERGE_RESOLUTION|>--- conflicted
+++ resolved
@@ -1,14 +1,11 @@
 import torch
 
 
-<<<<<<< HEAD
 # Neel, here some some suggestions:
 # 1. Add a __call__ to each operator, just like linearmap
 # 2. Add the complex support. Some of the functions may not support the complex ops,
 # then you may want to do with the real(v)/imag component respectively.
 
-=======
->>>>>>> 7d4a0405
 class Prox:
     r"""
     Proximal operator base class
