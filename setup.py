--- conflicted
+++ resolved
@@ -1,13 +1,8 @@
 from setuptools import setup, find_packages
 
-<<<<<<< HEAD
-REQUIRED_PACKAGES = ['torch>=1.7', 'numpy', 'scipy', 'torchvision>=0.8', 'dominate>=2.5.1', 'visdom>=0.1.8', 'numpy',
-                     'torchkbnufft >= 1.1.0', 'pytorch_wavelets>=1.3.0', 'scipy>=1.6.0', 'PyWavelets>=1.1.0', 'antspyx>=0.2.9']
-=======
 REQUIRED_PACKAGES = ['torch>=1.8', 'numpy', 'scipy', 'torchvision>=0.8', 'dominate>=2.5.1', 'visdom>=0.1.8', 'numpy',
                      'torchkbnufft >= 1.1.0', 'scipy>=1.6.0', 'PyWavelets>=1.1.0', 'antspyx>=0.2.9',
                      'h5py >= 3.2.1']
->>>>>>> 81b29174
 
 with open("README.md", "r") as h:
     long_description = h.read()
