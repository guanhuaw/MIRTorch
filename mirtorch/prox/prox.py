"""
Proximal operators, including soft-thresholding, box-constraint and L2 norm.
2021-02. Neel Shah and Guanhua Wang, University of Michigan
"""

from mirtorch.linear import LinearMap
import torch
from typing import Union
<<<<<<< HEAD
=======

FloatLike = Union[float, torch.FloatTensor]
>>>>>>> 81b29174


FloatLike = Union[float, torch.FloatTensor]

class Prox:
    r"""
    Proximal operator base class
    Prox is currently supported to be called on a torch.Tensor

    .. math::
       Prox_f(v) = \arg \min_x \frac{1}{2} \| x - v \|_2^2 + f(PTx)

    Args:
        T (LinearMap): optional, unitary LinearMap
        P (LinearMap): optional, diagonal matrix
        TODO: manually check if it is unitary or diagonal (maybe not so fast ...)
    """

    def __init__(self, T: LinearMap = None, P: LinearMap = None):
<<<<<<< HEAD
        # if T is not None:
        #     assert('unitary' in T.property)
        self.T = T
=======
>>>>>>> 81b29174

        self.T = T
        self.P = P

    def _apply(self, v: torch.Tensor, alpha: FloatLike):

<<<<<<< HEAD
    def _apply(self, v: torch.Tensor, alpha: FloatLike):
        raise NotImplementedError

    def __call__(self, v: torch.Tensor, alpha: FloatLike):
        #sigpy also has alpha value, maybe add that here after implementing basic functionality
=======
        raise NotImplementedError

    def __call__(self, v: torch.Tensor, alpha: FloatLike):
>>>>>>> 81b29174

        if self.T is not None:
            v = self.T(v)

        if v.dtype == torch.cfloat or v.dtype == torch.cdouble:
            out = self._complex(v) * self._apply(v.abs(), alpha)
        else:
            out = self._apply(v, alpha)

        if self.T is not None:
            out = self.T.H(out)
        return out

    def __repr__(self):
        return f'<{self.__class__.__name__} Prox'

    def _complex(self, v):
        # To avoid the influence of noise
        # Without thresholding, numerical issues may happen for some unitary transform (wavelets)
        eps = 1e-10
        angle = torch.zeros_like(v)
        msk = torch.abs(v) > eps
        angle[msk] = v[msk] / torch.abs(v)[msk]
        angle[~msk] = v[~msk] / eps
        return angle

<<<<<<< HEAD
=======

>>>>>>> 81b29174
class NoOp(Prox):
    def _apply(self, v: torch.Tensor, alpha: FloatLike = None):
        return v

<<<<<<< HEAD
=======

>>>>>>> 81b29174
class L1Regularizer(Prox):
    r"""
    Proximal operator for L1 regularizer, using soft thresholding

    .. math::
        \arg \min_x \frac{1}{2} \| x - v \|_2^2 + \alpha \lambda \| PTx \|_1

    Args:
        Lambda (float): regularization parameter.
        P (LinearMap): optional, diagonal LinearMap
        T (LinearMap): optional, unitary LinearMap
    """

<<<<<<< HEAD

=======
>>>>>>> 81b29174
    def __init__(self, Lambda, T: LinearMap = None, P: LinearMap = None):
        super().__init__(T, P)
        self.Lambda = float(Lambda)
        # assert self.Lambda > 0, "alpha should be greater than 0"
        if P is not None:
            # Should this be v.shape instead of P.size_in?
            # TODO: Verify this through test
            self.Lambda = P(Lambda * torch.ones(P.size_in))

    def _softshrink(self, x, lambd):
        mask1 = x > lambd
        mask2 = x < -lambd
        return mask1.float() * (-lambd) + mask1.float() * x + mask2.float() * lambd + mask2.float() * x

<<<<<<< HEAD


    def _apply(self, v: torch.Tensor, alpha: FloatLike):
        assert alpha > 0, "alpha should be greater than 0"
=======
    def _apply(self, v, alpha):
        assert alpha >= 0, "alpha should be greater than 0"
>>>>>>> 81b29174
        if type(self.Lambda) is not torch.Tensor and type(alpha) is not torch.Tensor:
            # The softshrink function do not support tensor as Lambda.
            thresh = torch.nn.Softshrink(self.Lambda * alpha)
            x = thresh(v)
        else:
<<<<<<< HEAD
            # print("new prox 2")
            # print(type(self.Lambda), self.Lambda)
            # print(type(alpha), alpha)
            x = self._softshrink(v, (self.Lambda*alpha))
=======
            x = self._softshrink(v, (self.Lambda * alpha))
>>>>>>> 81b29174
        return x


class L0Regularizer(Prox):
    r"""
    Proximal operator for L0 regularizer, using hard thresholding

    .. math::
        \arg \min_x \frac{1}{2} \| x - v \|_2^2 + \alpha \lambda \| PTx \|_0

    Args:
        Lambda (float): regularization parameter.
        P (LinearMap): optional, diagonal LinearMap
        T (LinearMap): optional, unitary LinearMap
    """

<<<<<<< HEAD

=======
>>>>>>> 81b29174
    def __init__(self, Lambda, T: LinearMap = None, P: LinearMap = None):
        super().__init__(T, P)
        self.Lambda = float(Lambda)
        if P is not None:
            # Should this be v.shape instead of P.size_in? TODO: Verify this through test
            self.Lambda = P(Lambda * torch.ones(P.size_in))

    def _hardshrink(self,
                    x: torch.Tensor,
                    lambd:FloatLike):
        mask1 = x > lambd
        mask2 = x < -lambd
        # out = torch.zeros_like(x)
        # out += mask1.float() * x
        # out += mask2.float() * x
        # return out
        return mask1 * x + mask2 * x

    def _apply(self, v: torch.Tensor, alpha: FloatLike):
<<<<<<< HEAD
        assert alpha > 0, "alpha should be greater than 0"
=======
        assert alpha >= 0, "alpha should be greater than 0"
>>>>>>> 81b29174
        if type(self.Lambda) is not torch.Tensor and type(alpha) is not torch.Tensor:
            # The hardthreshold function do not support tensor as Lambda.
            thresh = torch.nn.Hardshrink(self.Lambda * alpha)
            x = thresh(v)
        else:
            x = self._hardshrink(v, (self.Lambda * alpha).to(v.device))
        return x


class L2Regularizer(Prox):
    r"""
    Proximal operator for L2 regularizer

    .. math::
        \arg \min_x \frac{1}{2} \| x - v \|_2^2 + \alpha \lambda \| Tx \|_2

    Args:
        Lambda (float): regularization parameter.
        T (LinearMap): optional, unitary LinearMap
    """
<<<<<<< HEAD
=======

>>>>>>> 81b29174
    def __init__(self, Lambda, T: LinearMap = None, P: LinearMap = None):
        super().__init__(T, P)
        self.Lambda = float(Lambda)
        if P is not None:
            self.Lambda = P(Lambda * torch.ones(P.size_in))

<<<<<<< HEAD
    
=======
>>>>>>> 81b29174
    def _apply(self, v: torch.Tensor, alpha: FloatLike):
        # Closed form solution from
        # https://archive.siam.org/books/mo25/mo25_ch6.pdf
        if self.P is None:
            scale = 1.0 - self.Lambda * alpha / torch.max(torch.Tensor([self.Lambda * alpha]), torch.linalg.norm(v))
            # x = torch.mul(scale, v)
        else:
            scale = torch.ones_like(v) - self.Lambda * alpha / torch.max(torch.Tensor(self.Lambda * alpha),
                                                                         torch.linalg.norm(v))
        return scale * v


class SquaredL2Regularizer(Prox):
    r"""
    Proximal operator for Squared L2 regularizer

    .. math::
        \arg \min_x \frac{1}{2} \| x - v \|_2^2 + \alpha \lambda \| Tx \|_2^2

    Args:
        Lambda (float): regularization parameter.
        T (LinearMap): optional, unitary LinearMap
    """
<<<<<<< HEAD
=======

>>>>>>> 81b29174
    def __init__(self, Lambda, T: LinearMap = None, P: LinearMap = None):
        super().__init__(T, P)
        self.Lambda = float(Lambda)
        if P is not None:
            self.Lambda = P(Lambda * torch.ones(P.size_in))

    def _apply(self, v: torch.Tensor, alpha: FloatLike):
        if self.P is None:
            x = torch.div(v, 1 + 2 * self.Lambda * alpha)
        else:
            x = torch.div(v, torch.ones(v.shape) + 2 * self.Lambda * alpha)
        return x


class BoxConstraint(Prox):
    r"""
    Proximal operator for Box Constraint

    .. math::
        \arg \min_{x} \in [lower, upper]} \frac{1}{2} \| x - v \|_2^2

    Args:
        Lambda (float): regularization parameter.
        lower (scalar): minimum value
        upper (scalar): maximum value
        T (LinearMap): optional, unitary LinearMap
    """

    def __init__(self, Lambda, lower, upper, T: LinearMap = None, P: LinearMap = None):
        super().__init__(T, P)
        self.l = lower
        self.u = upper
        self.Lambda = float(Lambda)

<<<<<<< HEAD

=======
>>>>>>> 81b29174
    def _apply(self, v: torch.Tensor, alpha: FloatLike):
        if self.P is None:
            x = torch.clamp(v, self.l, self.u)
        else:
            Lambda = self.P(self.Lambda * alpha * torch.ones(self.P.size_in))
            l = self.l / Lambda
            u = self.u / Lambda
            x = torch.minimum(u, torch.minimum(v, l))
        return x

<<<<<<< HEAD
=======

>>>>>>> 81b29174
class Conj(Prox):
    r"""
    Proximal operator for convex conjugate function.

    ..math::
        Prox_{\alpha f^*}(v) = v - \alpha Prox_{frac{1}{\alpha} f}(\frac{1}{\alpha} v)
    
    Args:
        prox (Prox): Proximal operator function
    """

    def __init__(self, prox: Prox):
        self.prox = prox

    def _apply(self, v, alpha):
        assert alpha > 0, "alpha should be greater than 0"
<<<<<<< HEAD
        return v - alpha * self.prox(v, 1/alpha)
=======
        return v - alpha * self.prox(v, 1 / alpha)

>>>>>>> 81b29174

class Stack(Prox):
    r"""
    Stack proximal operators.

    Args:
        proxs: list of proximal operators, required to have equal input and output shapes
    """
<<<<<<< HEAD
    def __init__(self, proxs):
        self.proxs = proxs
        super().__init__()
    
    def __call__(self, v, alphas, sizes = None):
        return self._apply(v,alphas,sizes)
        
    def _apply(self, v,  alphas, sizes = None):
=======

    def __init__(self, proxs):
        self.proxs = proxs
        super().__init__()

    def __call__(self, v, alphas, sizes=None):
        return self._apply(v, alphas, sizes)

    def _apply(self, v, alphas, sizes=None):
>>>>>>> 81b29174
        if sizes is None:
            sizes = len(self.proxs)
        splits = torch.split(v, sizes)
        if not isinstance(alphas, torch.Tensor):
<<<<<<< HEAD
            alphas = [alphas]*sizes
        seq = [self.proxs[i](splits[i],alphas[i]) for i in range(len(self.proxs))]
=======
            alphas = [alphas] * sizes
        seq = [self.proxs[i](splits[i], alphas[i]) for i in range(len(self.proxs))]
>>>>>>> 81b29174
        return torch.cat(seq)<|MERGE_RESOLUTION|>--- conflicted
+++ resolved
@@ -6,14 +6,9 @@
 from mirtorch.linear import LinearMap
 import torch
 from typing import Union
-<<<<<<< HEAD
-=======
 
 FloatLike = Union[float, torch.FloatTensor]
->>>>>>> 81b29174
-
-
-FloatLike = Union[float, torch.FloatTensor]
+
 
 class Prox:
     r"""
@@ -30,29 +25,15 @@
     """
 
     def __init__(self, T: LinearMap = None, P: LinearMap = None):
-<<<<<<< HEAD
-        # if T is not None:
-        #     assert('unitary' in T.property)
-        self.T = T
-=======
->>>>>>> 81b29174
 
         self.T = T
         self.P = P
 
     def _apply(self, v: torch.Tensor, alpha: FloatLike):
 
-<<<<<<< HEAD
-    def _apply(self, v: torch.Tensor, alpha: FloatLike):
         raise NotImplementedError
 
     def __call__(self, v: torch.Tensor, alpha: FloatLike):
-        #sigpy also has alpha value, maybe add that here after implementing basic functionality
-=======
-        raise NotImplementedError
-
-    def __call__(self, v: torch.Tensor, alpha: FloatLike):
->>>>>>> 81b29174
 
         if self.T is not None:
             v = self.T(v)
@@ -79,18 +60,12 @@
         angle[~msk] = v[~msk] / eps
         return angle
 
-<<<<<<< HEAD
-=======
-
->>>>>>> 81b29174
+
 class NoOp(Prox):
     def _apply(self, v: torch.Tensor, alpha: FloatLike = None):
         return v
 
-<<<<<<< HEAD
-=======
-
->>>>>>> 81b29174
+
 class L1Regularizer(Prox):
     r"""
     Proximal operator for L1 regularizer, using soft thresholding
@@ -104,10 +79,6 @@
         T (LinearMap): optional, unitary LinearMap
     """
 
-<<<<<<< HEAD
-
-=======
->>>>>>> 81b29174
     def __init__(self, Lambda, T: LinearMap = None, P: LinearMap = None):
         super().__init__(T, P)
         self.Lambda = float(Lambda)
@@ -122,28 +93,14 @@
         mask2 = x < -lambd
         return mask1.float() * (-lambd) + mask1.float() * x + mask2.float() * lambd + mask2.float() * x
 
-<<<<<<< HEAD
-
-
-    def _apply(self, v: torch.Tensor, alpha: FloatLike):
-        assert alpha > 0, "alpha should be greater than 0"
-=======
     def _apply(self, v, alpha):
         assert alpha >= 0, "alpha should be greater than 0"
->>>>>>> 81b29174
         if type(self.Lambda) is not torch.Tensor and type(alpha) is not torch.Tensor:
             # The softshrink function do not support tensor as Lambda.
             thresh = torch.nn.Softshrink(self.Lambda * alpha)
             x = thresh(v)
         else:
-<<<<<<< HEAD
-            # print("new prox 2")
-            # print(type(self.Lambda), self.Lambda)
-            # print(type(alpha), alpha)
-            x = self._softshrink(v, (self.Lambda*alpha))
-=======
             x = self._softshrink(v, (self.Lambda * alpha))
->>>>>>> 81b29174
         return x
 
 
@@ -160,10 +117,6 @@
         T (LinearMap): optional, unitary LinearMap
     """
 
-<<<<<<< HEAD
-
-=======
->>>>>>> 81b29174
     def __init__(self, Lambda, T: LinearMap = None, P: LinearMap = None):
         super().__init__(T, P)
         self.Lambda = float(Lambda)
@@ -183,11 +136,7 @@
         return mask1 * x + mask2 * x
 
     def _apply(self, v: torch.Tensor, alpha: FloatLike):
-<<<<<<< HEAD
-        assert alpha > 0, "alpha should be greater than 0"
-=======
         assert alpha >= 0, "alpha should be greater than 0"
->>>>>>> 81b29174
         if type(self.Lambda) is not torch.Tensor and type(alpha) is not torch.Tensor:
             # The hardthreshold function do not support tensor as Lambda.
             thresh = torch.nn.Hardshrink(self.Lambda * alpha)
@@ -208,20 +157,13 @@
         Lambda (float): regularization parameter.
         T (LinearMap): optional, unitary LinearMap
     """
-<<<<<<< HEAD
-=======
-
->>>>>>> 81b29174
-    def __init__(self, Lambda, T: LinearMap = None, P: LinearMap = None):
-        super().__init__(T, P)
-        self.Lambda = float(Lambda)
-        if P is not None:
-            self.Lambda = P(Lambda * torch.ones(P.size_in))
-
-<<<<<<< HEAD
-    
-=======
->>>>>>> 81b29174
+
+    def __init__(self, Lambda, T: LinearMap = None, P: LinearMap = None):
+        super().__init__(T, P)
+        self.Lambda = float(Lambda)
+        if P is not None:
+            self.Lambda = P(Lambda * torch.ones(P.size_in))
+
     def _apply(self, v: torch.Tensor, alpha: FloatLike):
         # Closed form solution from
         # https://archive.siam.org/books/mo25/mo25_ch6.pdf
@@ -245,10 +187,7 @@
         Lambda (float): regularization parameter.
         T (LinearMap): optional, unitary LinearMap
     """
-<<<<<<< HEAD
-=======
-
->>>>>>> 81b29174
+
     def __init__(self, Lambda, T: LinearMap = None, P: LinearMap = None):
         super().__init__(T, P)
         self.Lambda = float(Lambda)
@@ -283,10 +222,6 @@
         self.u = upper
         self.Lambda = float(Lambda)
 
-<<<<<<< HEAD
-
-=======
->>>>>>> 81b29174
     def _apply(self, v: torch.Tensor, alpha: FloatLike):
         if self.P is None:
             x = torch.clamp(v, self.l, self.u)
@@ -297,10 +232,7 @@
             x = torch.minimum(u, torch.minimum(v, l))
         return x
 
-<<<<<<< HEAD
-=======
-
->>>>>>> 81b29174
+
 class Conj(Prox):
     r"""
     Proximal operator for convex conjugate function.
@@ -317,12 +249,8 @@
 
     def _apply(self, v, alpha):
         assert alpha > 0, "alpha should be greater than 0"
-<<<<<<< HEAD
-        return v - alpha * self.prox(v, 1/alpha)
-=======
         return v - alpha * self.prox(v, 1 / alpha)
 
->>>>>>> 81b29174
 
 class Stack(Prox):
     r"""
@@ -331,35 +259,19 @@
     Args:
         proxs: list of proximal operators, required to have equal input and output shapes
     """
-<<<<<<< HEAD
+
     def __init__(self, proxs):
         self.proxs = proxs
         super().__init__()
-    
-    def __call__(self, v, alphas, sizes = None):
-        return self._apply(v,alphas,sizes)
-        
-    def _apply(self, v,  alphas, sizes = None):
-=======
-
-    def __init__(self, proxs):
-        self.proxs = proxs
-        super().__init__()
 
     def __call__(self, v, alphas, sizes=None):
         return self._apply(v, alphas, sizes)
 
     def _apply(self, v, alphas, sizes=None):
->>>>>>> 81b29174
         if sizes is None:
             sizes = len(self.proxs)
         splits = torch.split(v, sizes)
         if not isinstance(alphas, torch.Tensor):
-<<<<<<< HEAD
-            alphas = [alphas]*sizes
-        seq = [self.proxs[i](splits[i],alphas[i]) for i in range(len(self.proxs))]
-=======
             alphas = [alphas] * sizes
         seq = [self.proxs[i](splits[i], alphas[i]) for i in range(len(self.proxs))]
->>>>>>> 81b29174
         return torch.cat(seq)