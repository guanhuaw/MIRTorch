"""
Discrete-to-discreate system matrices for MRI.
2021-02. Guanhua Wang, University of Michigan
"""

import math
from typing import Union, List, Tuple

import numpy as np
import torch
import torchkbnufft as tkbn
from torch import Tensor
from torch.fft import fftn, ifftn

from .linearmaps import LinearMap
from .util import fftshift, ifftshift


class FFTCn(LinearMap):
    r"""
    FFT operators with FFTshift and iFFTshift for multidimensional data.
    Pytorch provides three modes in FFT: 'ortho', 'forward', 'backward'.
    Each pair of FFT and iFFT with same mode is the inverse, but not necessarily the adjoint to each other.

    Attributes:
        norm: normalization of the fft ('ortho', 'forward' or 'backward')
        dims: the dimensions to apply the fft
    """

    def __init__(
        self,
        size_in: List[int],
        size_out: List[int],
        dims: Tuple[int] | None = None,
        norm: str = "ortho",
    ):
        super(FFTCn, self).__init__(size_in, size_out)
        self.norm = norm
        self.dims = dims

    def _apply(self, x: Tensor) -> Tensor:
        x = ifftshift(x, self.dims)
        x = fftn(x, dim=self.dims, norm=self.norm)
        x = fftshift(x, self.dims)
        return x

    def _apply_adjoint(self, x: Tensor) -> Tensor:
        x = ifftshift(x, self.dims)
        if self.norm == "ortho":
            x = ifftn(x, dim=self.dims, norm="ortho")
        elif self.norm == "forward":
            x = ifftn(x, dim=self.dims, norm="backward")
        else:
            x = ifftn(x, dim=self.dims, norm="forward")
        x = fftshift(x, self.dims)
        return x


class Sense(LinearMap):
    r"""
    Cartesian sense operator, following "SENSE: Sensitivity encoding for fast MRI".
    The input/output size depends on the sensitivity maps and masks.
    If we use the batch dimension, the input dimension is [nbatch, 1, nx, ny, (nz)], and the output is [nbatch, ncoil, nx, ny, (nz)].
    Otherwise, the input dimension is [nx, ny, (nz)], and the output is [ncoil, nx, ny, (nz)].

    Attributes:
        masks: tensor with dimension [(batch) or (1), nx, ny, (nz)]
        sensitivity maps: tensor with dimension [(batch) or (1), ncoil, nx, ny, (nz)]. On the same device as masks.
        batchmode: bool, determining if there exist batch and channel dimension (should always be 1).
        nbatch: int, number of batch (if None, the first dimension of masks or smaps, whichever is >1, will be used)
        norm: normalization of the fft ('ortho', 'forward' or 'backward')
    """

    def __init__(
        self, smaps: Tensor, masks: Tensor, norm: str = "ortho", batchmode: bool = True, nbatch: int = None
    ):
        ncoil = smaps.shape[1]
        if batchmode:
            # comform to [nbatch, 1, nx, ny, nz]
            if nbatch is None:
                self.nbatch = max(traj.shape[0], smaps.shape[0])
            else:
                self.nbatch = nbatch
            assert (
                (masks.shape[0] == self.nbatch or masks.shape[0] == 1)
                and
                (smaps.shape[0] == self.nbatch or smaps.shape[0] == 1)
            ), f"batch size mismatch: masks.shape[0]={masks.shape[0]}, smaps.shape[0]={smaps.shape[0]}, nbatch={self.nbatch}"
            size_in = [self.nbatch] + [1] + list(smaps.shape[2:])
            size_out = [self.nbatch] + [ncoil] + list(smaps.shape[2:])
            dims = tuple(np.arange(2, len(smaps.shape)))
            self.masks = masks.unsqueeze(1)
            assert (
                smaps.shape[2:] == masks.shape[1:]
            ), "size of sensitivity maps and mask not matched!"
        else:
            size_in = list(smaps.shape[1:])
            size_out = list(smaps.shape)
            dims = tuple(np.arange(1, len(smaps.shape)))
            self.masks = masks
            assert (
                smaps.shape[1:] == masks.shape
            ), "size of sensitivity maps and mask not matched!"
        super(Sense, self).__init__(size_in, size_out)
        self.norm = norm
        self.dims = dims
        self.smaps = smaps
        self.batchmode = batchmode

    def _apply(self, x: Tensor) -> Tensor:
        r"""
        Args:
            x:  tensor with dimension [batch, 1, nx, ny, (nz)] (batchmode=True) or [nx, ny, (nz)]
        Returns:
            y:  tensor with dimension [batch, ncoil, nx, ny, (nz)] (batchmode=True) or [ncoil, nx, ny, nz]
        """
        x = x * self.smaps
        x = ifftshift(x, self.dims)
        k = fftn(x, dim=self.dims, norm=self.norm)
        k = fftshift(k, self.dims) * self.masks
        return k

    def _apply_adjoint(self, k: Tensor) -> Tensor:
        r"""
        Args:
            y:  tensor with dimension [batch, ncoil, nx, ny, (nz)] (batchmode=True) or [ncoil, nx, ny, nz]
        Returns:
            x:  tensor with dimension [batch, 1, nx, ny, (nz)] (batchmode=True) or [nx, ny, (nz)]
        """
        assert (
            list(k.shape) == list(self.size_out)
        ), "mismatched shape"
        k = k * self.masks
        k = ifftshift(k, self.dims)
        if self.norm == "ortho":
            x = ifftn(k, dim=self.dims, norm="ortho")
        elif self.norm == "forward":
            x = ifftn(k, dim=self.dims, norm="backward")
        else:
            x = ifftn(k, dim=self.dims, norm="forward")
        x = fftshift(x, self.dims)
        if self.batchmode:
            x = (x * torch.conj(self.smaps)).sum(1).unsqueeze(1)
        else:
            x = (x * torch.conj(self.smaps)).sum(0)
        return x


class NuSense(LinearMap):
    r"""
    Non-Cartesian sense operator: "SENSE: Sensitivity encoding for fast MRI"
    The implementation calls Matthew Muckley's Torchkbnufft toolbox:
    https://github.com/mmuckley/torchkbnufft
    The input/ourput size depends on the sensitivity maps.
    If we use the batch dimension, the input dimension is [nbatch, 1, nx, ny, (nz)], and the output is [nbatch, ncoil, npoints].
    Otherwise, the input dimension is [nx, ny, (nz)], and the output is [ncoil, npoints].


    Attributes:
        traj: tensor with dimension [(batch), ndim, nshot*npoints]. Note that traj can have no batch dimension even x have. ref: https://github.com/mmuckley/torchkbnufft/pull/24
        sensitivity maps: tensor with dimension [(batch), ncoil, nx, ny, (nz)]. On the same device as traj.
        sequential: bool, memory saving mode
        batchmode: bool, determining if there exist batch and channel dimension (should always be 1).
        nbatch: int, number of batch (if None, the first dimension of traj or smaps, whichever is >1, will be used)
        norm: normalization of the fft ('ortho' or None)
        numpoints: int, number of interpolation points in gridding.
        grid_size: float, oversampling ratio (>1)
    """

    def __init__(
        self,
        smaps: Tensor,
        traj: Tensor,
        norm="ortho",
        batchmode=True,
        nbatch: int = None,
        numpoints: Union[int, List[int]] = 6,
        grid_size: float = 2,
        sequential: bool = False,
    ):
        self.smaps = smaps
        self.norm = norm
        self.traj = traj
        self.batchmode = batchmode
        self.sequential = sequential
        assert grid_size >= 1, "grid size should be greater than 1"
        ncoil = smaps.shape[1]

        if batchmode:
            if nbatch is None:
                self.nbatch = max(traj.shape[0], smaps.shape[0])
            else:
                self.nbatch = nbatch
            assert (
                (traj.shape[0] == self.nbatch or traj.shape[0] == 1)
                and
                (smaps.shape[0] == self.nbatch or smaps.shape[0] == 1)
            ), f"batch size mismatch: traj.shape[0]={traj.shape[0]}, smaps.shape[0]={smaps.shape[0]}, nbatch={self.nbatch}"
            self.grid_size = tuple(
                np.floor(np.array(smaps.shape[2:]) * grid_size).astype(int)
            )
            self.A = tkbn.KbNufft(
                im_size=tuple(smaps.shape[2:]),
                grid_size=self.grid_size,
                numpoints=numpoints,
            ).to(smaps)
            self.AT = tkbn.KbNufftAdjoint(
                im_size=tuple(smaps.shape[2:]),
                grid_size=self.grid_size,
                numpoints=numpoints,
            ).to(smaps)
            size_in = [self.nbatch] + [1] + list(smaps.shape[2:])
            size_out = [self.nbatch] + [ncoil] + [traj.shape[-1]]
            super(NuSense, self).__init__(tuple(size_in), tuple(size_out))
        else:
            self.grid_size = tuple(
                np.floor(np.array(smaps.shape[1:]) * grid_size).astype(int)
            )
            self.A = tkbn.KbNufft(
                im_size=tuple(smaps.shape[1:]),
                grid_size=self.grid_size,
                numpoints=numpoints,
            ).to(smaps)
            self.AT = tkbn.KbNufftAdjoint(
                im_size=tuple(smaps.shape[1:]),
                grid_size=self.grid_size,
                numpoints=numpoints,
            ).to(smaps)
            size_in = smaps.shape[1:]
            size_out = [smaps.shape[0]] + [traj.shape[-1]]
            super(NuSense, self).__init__(tuple(size_in), tuple(size_out))

    def _apply(self, x: Tensor) -> Tensor:
        r"""
        Args:
            x:  tensor with dimension [nbatch, 1, nx, ny (nz)] (batchmode=True) or [nx, ny, (nz)]
        Returns:
            k： tensor with dimension [batch, ncoil, nshot*npoints] or [ncoil, nshot*npoints]
        """
        if self.sequential:
            k = torch.zeros(self.size_out).to(self.smaps)
            if self.batchmode:
                for i in range(self.smaps.shape[1]):
                    k[:, i, ...] = self.A(
                        x,
                        self.traj,
                        smaps=self.smaps[:, i, ...].unsqueeze(1),
                        norm=self.norm,
                    ).squeeze(1)
                return k
            else:
                for i in range(self.smaps.shape[0]):
                    k[i, ...] = (
                        self.A(
                            x.unsqueeze(0).unsqueeze(0),
                            self.traj,
                            smaps=self.smaps[i, ...].unsqueeze(0).unsqueeze(0),
                            norm=self.norm,
                        )
                        .squeeze(0)
                        .squeeze(0)
                    )
                return k
        else:
            if self.batchmode:
                return self.A(x, self.traj, smaps=self.smaps, norm=self.norm)
            else:
                return (
                    self.A(
                        x.unsqueeze(0).unsqueeze(0),
                        self.traj,
                        smaps=self.smaps.unsqueeze(0),
                        norm=self.norm,
                    )
                    .squeeze(0)
                    .squeeze(0)
                )

    def _apply_adjoint(self, y: Tensor) -> Tensor:
        r"""
        Args:
            y： tensor with dimension [batch, ncoil, nshot*npoints] (batchmode=True)  or [ncoil, nshot*npoints]
        Returns:
            x:  tensor with dimension [nbatch, 1, nx, ny (nz)] (batchmode=True) or [nx, ny, (nz)]
        """
        if self.sequential:
            x = torch.zeros(self.size_in).to(self.smaps)
            if self.batchmode:
                for i in range(self.smaps.shape[1]):
                    x += self.AT(
                        y[:, i, ...].unsqueeze(1),
                        self.traj,
                        smaps=self.smaps[:, i, ...].unsqueeze(1),
                        norm=self.norm,
                    )
                return x
            else:
                for i in range(self.smaps.shape[0]):
                    x += (
                        self.AT(
                            y[i, ...].unsqueeze(0).unsqueeze(0),
                            self.traj,
                            smaps=self.smaps[i, ...].unsqueeze(0).unsqueeze(0),
                            norm=self.norm,
                        )
                        .squeeze(0)
                        .squeeze(0)
                    )
                return x
        else:
            if self.batchmode:
                return self.AT(y, self.traj, smaps=self.smaps, norm=self.norm)
            else:
                return (
                    self.AT(
                        y.unsqueeze(0),
                        self.traj,
                        smaps=self.smaps.unsqueeze(0),
                        norm=self.norm,
                    )
                    .squeeze(0)
                    .squeeze(0)
                )


class NuSenseGram(LinearMap):
    r"""
    Gram operator (A'A) of the Non-Cartesian sense operator: "SENSE: Sensitivity encoding for fast MRI"
    The implementation calls Matthew Muckley's Torchkbnufft toolbox:
    https://github.com/mmuckley/torchkbnufft
    The input/ourput size depends on the sensitivity maps.
    If we use the batch dimension, the input/output dimension is [nbatch, 1, nx, ny, (nz)].
    Otherwise, the input/output dimension is [nx, ny, (nz)].


    Attributes:
        traj: tensor with dimension [(batch), ndim, nshot*npoints]. Note that traj can have no batch dimension even x have. ref: https://github.com/mmuckley/torchkbnufft/pull/24
        sensitivity maps: tensor with dimension [(batch), ncoil, nx, ny, (nz)]. On the same device with traj.
        norm: normalization of the fft ('ortho' or None)
        numpoints: int, number of interpolation points in gridding.
        nbatch: int, number of batch (if None, the first dimension of traj or smaps, whichever is >1, will be used)
        grid_size: float, oversampling ratio (>1)
        batchmode: bool, determining if there exist batch and channel dimension (should always be 1).
    """

    def __init__(
        self,
        smaps: Tensor,
        traj: Tensor,
        norm="ortho",
        batchmode=True,
<<<<<<< HEAD
        kweights: Tensor = None,
=======
        nbatch: int = None,
>>>>>>> 866f4b48
        numpoints: Union[int, List[int]] = 6,
        grid_size: float = 2,
    ):
        self.smaps = smaps
        self.norm = norm
        self.traj = traj
        self.batchmode = batchmode
        self.toep_op = tkbn.ToepNufft()
<<<<<<< HEAD

        if kweights is None:
            kweights = torch.ones_like(traj)

=======
>>>>>>> 866f4b48
        if batchmode:
            if nbatch is None:
                self.nbatch = max(traj.shape[0], smaps.shape[0])
            else:
                self.nbatch = nbatch
            assert (
                (traj.shape[0] == self.nbatch or traj.shape[0] == 1)
                and
                (smaps.shape[0] == self.nbatch or smaps.shape[0] == 1)
            ), f"batch size mismatch: traj.shape[0]={traj.shape[0]}, smaps.shape[0]={smaps.shape[0]}, nbatch={self.nbatch}"
            self.grid_size = tuple(
                np.floor(np.array(smaps.shape[2:]) * grid_size).astype(int)
            )
            self.kernel = tkbn.calc_toeplitz_kernel(
                traj,
                list(smaps.shape[2:]),
                grid_size=self.grid_size,
                numpoints=numpoints,
                norm=self.norm,
                weights=kweights,
            )
            size_in = [self.nbatch] + [1] + list(smaps.shape[2:])
            super(NuSenseGram, self).__init__(tuple(size_in), tuple(size_in))
        else:
            self.grid_size = tuple(
                np.floor(np.array(smaps.shape[1:]) * grid_size).astype(int)
            )
            self.kernel = tkbn.calc_toeplitz_kernel(
                traj,
                list(smaps.shape[1:]),
                grid_size=self.grid_size,
                numpoints=numpoints,
                norm=self.norm,
                weights=kweights,
            )
            size_in = list(smaps.shape[1:])
            super(NuSenseGram, self).__init__(tuple(size_in), tuple(size_in))

    def _apply(self, x: Tensor) -> Tensor:
        r"""
        Args:
            x:  tensor with dimension [nbatch, 1, nx, ny (nz)] (batchmode=True) or [nx, ny, (nz)]
        Returns:
            x:  tensor with dimension [nbatch, 1, nx, ny (nz)] (batchmode=True) or [nx, ny, (nz)]
        """
        if self.batchmode:
            return self.toep_op(x, self.kernel, smaps=self.smaps, norm=self.norm)
        else:
            return (
                self.toep_op(
                    x.unsqueeze(0).unsqueeze(0),
                    self.kernel,
                    smaps=self.smaps.unsqueeze(0),
                    norm=self.norm,
                )
                .squeeze(0)
                .squeeze(0)
            )

    def _apply_adjoint(self, y: Tensor) -> Tensor:
        if self.batchmode:
            return self.toep_op(y, self.kernel, smaps=self.smaps, norm=self.norm)
        else:
            return (
                self.toep_op(
                    y.unsqueeze(0).unsqueeze(0),
                    self.kernel,
                    smaps=self.smaps.unsqueeze(0),
                    norm=self.norm,
                )
                .squeeze(0)
                .squeeze(0)
            )


class Gmri(LinearMap):
    r"""
    B0-informed mri reconstruction, the name follows MIRT.
    Note that the data format is a little different from NuSENSE.
    The input/ourput size depends on the sensitivity maps.
    The input dimension is [nbatch, 1, nx, ny, (nz)], and the output is [nbatch, ncoil, nshot, nfe].

    Attributes:
        norm: normalization of the fft ('ortho' or None)
        smaps: tensor with dimension [batch, ncoil, nx, ny, (nz)] (must have a batch dimension). Sensitivity maps.
        zmap: tensor with dimension [batch, nx, ny, (nz)]. Off-resonance effects in Hz. ref: DOI: 10.1109/TSP.2005.853152
        traj: tensor with dimension [nbatch (or 1), ndimension, nshot, nreadout]
        nbatch: int, number of batch (if None, the first dimension of traj or smaps, whichever is >1, will be used)
        numpoints: int, number of interpolation points in gridding.
        grid_size: float, oversampling ratio (>1)
        L: int, number of segmentation
        dt: float, dwell time in ms
        nbins: int, granularity of exponential approximation.
        T: tensor with dimension [nfe]. Descrbe the time (in ms) of readout out after excitation. When T is none,
        the readout is supposed to start immediately after the excitation.

    TODO: add DataParallel
    """

    def __init__(
        self,
        smaps: Tensor,
        zmap: Tensor,
        traj: Tensor,
        nbatch: int = None,
        norm: str = "ortho",
        L: int = 6,
        nbins: int = 20,
        dt: int = 4e-3,
        numpoints: Union[int, List[int]] = 6,
        grid_size: float = 2,
        T: Tensor = None,
    ):
        self.norm = norm
        self.smaps = smaps
        self.zmap = zmap
        self.L = L
        self.nbins = nbins
        self.dt = dt
        if nbatch is None:
            self.nbatch = max(traj.shape[0], smaps.shape[0])
        else:
            self.nbatch = nbatch
        assert (
            (traj.shape[0] == self.nbatch or traj.shape[0] == 1)
            and
            (smaps.shape[0] == self.nbatch or smaps.shape[0] == 1)
        ), f"batch size mismatch: traj.shape[0]={traj.shape[0]}, smaps.shape[0]={smaps.shape[0]}, nbatch={self.nbatch}"
        self.nc = self.smaps.shape[1]
        self.traj = traj
        _, self.ndim, self.nshot, self.npoints = self.traj.shape
        self.grid_size = tuple(
            np.floor(np.array(smaps.shape[2:]) * grid_size).astype(int)
        )
        self.A = tkbn.KbNufft(
            im_size=tuple(smaps.shape[2:]),
            grid_size=self.grid_size,
            numpoints=numpoints,
        ).to(smaps)
        self.AT = tkbn.KbNufftAdjoint(
            im_size=tuple(smaps.shape[2:]),
            grid_size=self.grid_size,
            numpoints=numpoints,
        ).to(smaps)
        size_in = [self.nbatch] + [1] + list(smaps.shape[2:])
        size_out = (self.nbatch, self.nc, self.nshot, self.npoints)
        self.B = (
            torch.zeros(self.L, self.nbatch, 1, 1, self.npoints).to(self.smaps.device)
            * 1j
        )  # [L, batch, coil, shot, points]
        self.C = (
            torch.zeros((self.L, self.nbatch, 1) + tuple(self.smaps.shape[2:])).to(
                self.smaps.device
            )
            * 1j
        )  # [L, batch, 1, nx, ny ...]
        for ib in range(self.nbatch):
            if T is None:
                t = np.linspace(0, dt * self.npoints, self.npoints)
            else:
                t = T.cpu().numpy()
            b, c, _ = mri_exp_approx(zmap[ib].cpu().data.numpy(), nbins, L, t)
            self.B[:, ib, ...] = (
                torch.tensor(np.transpose(b))
                .to(smaps.device)
                .reshape(self.L, 1, 1, self.npoints)
            )
            self.C[:, ib, 0, ...] = (
                torch.tensor(np.transpose(c))
                .to(smaps.device)
                .reshape((self.L,) + tuple(zmap.shape[1:]))
            )
        self.traj = self.traj.reshape(
            (self.traj.shape[0], self.ndim, self.nshot * self.npoints)
        )
        super(Gmri, self).__init__(tuple(size_in), tuple(size_out))

    def _apply(self, x: Tensor) -> Tensor:
        r"""
        Args:
            x: [nbatch, 1, nx, ny (nz)]

        Returns:
            k: k-space data, [(batch), ncoil, nshot, npoints]
        """
        y = torch.zeros(self.size_out).to(self.smaps)
        for il in range(self.L):
            y = y + self.B[il] * self.A(
                x * self.C[il], self.traj, smaps=self.smaps, norm=self.norm
            ).reshape(self.size_out)
        return y

    def _apply_adjoint(self, y: Tensor) -> Tensor:
        r"""
        Args:
            k: k-space data, [(batch), ncoil, nshot, npoints]
        Returns:
            x: [nbatch, 1, nx, ny (nz)]
        """
        x = torch.zeros(self.size_in).to(self.smaps)
        for il in range(self.L):
            x = x + self.C[il].conj() * self.AT(
                (y * self.B[il].conj()).reshape(
                    self.nbatch, self.nc, self.nshot * self.npoints
                ),
                self.traj,
                smaps=self.smaps,
                norm=self.norm,
            )
        return x


class GmriGram(LinearMap):
    r"""
    B0-informed mri reconstruction, the name follows MIRT.
    Note that the data format is a little different from NuSENSE.
    The input/ourput size depends on the sensitivity maps.
    The input dimension is [nbatch, 1, nx, ny, (nz)], and the output is [nbatch, ncoil, nshot, nfe].

    Attributes:
        norm: normalization of the fft ('ortho' or None)
        smaps: tensor with dimension [batch, ncoil, nx, ny, (nz)] (must have a batch dimension). Sensitivity maps.
        zmap: tensor with dimension [batch, nx, ny, (nz)]. Off-resonance effects in Hz. ref: DOI: 10.1109/TSP.2005.853152
        traj: tensor with dimension [nbatch (or 1), ndimension, nshot, nreadout]
        nbatch: int, number of batch (if None, the first dimension of traj or smaps, whichever is >1, will be used)
        numpoints: int, number of interpolation points in gridding.
        grid_size: float, oversampling ratio (>1)
        L: int, number of segmentation
        dt: float, dwell time in ms
        nbins: int, granularity of exponential approximation.
        T: tensor with dimension [nfe]. Descrbe the time (in ms) of readout out after excitation. When T is none,
        the readout is supposed to start immediately after the excitation.

    TODO: add DataParallel
    """

    def __init__(
        self,
        smaps: Tensor,
        zmap: Tensor,
        traj: Tensor,
        nbatch: int = None,
        norm: str = "ortho",
        L: int = 6,
        nbins: int = 20,
        dt: int = 4e-3,
        numpoints: Union[int, List[int]] = 6,
        grid_size: float = 2,
        T: Tensor = None,
    ):
        self.norm = norm
        self.smaps = smaps
        self.zmap = zmap
        self.L = L
        self.nbins = nbins
        self.dt = dt
        if nbatch is None:
            self.nbatch = max(traj.shape[0], smaps.shape[0])
        else:
            self.nbatch = nbatch
        assert (
            (traj.shape[0] == self.nbatch or traj.shape[0] == 1)
            and
            (smaps.shape[0] == self.nbatch or smaps.shape[0] == 1)
        ), f"batch size mismatch: traj.shape[0]={traj.shape[0]}, smaps.shape[0]={smaps.shape[0]}, nbatch={self.nbatch}"
        self.nc = self.smaps.shape[1]
        self.traj = traj
        _, self.ndim, self.nshot, self.npoints = self.traj.shape
        self.grid_size = tuple(
            np.floor(np.array(smaps.shape[2:]) * grid_size).astype(int)
        )
        size_in = [self.nbatch] + [1] + list(smaps.shape[2:])
        self.B = (
            torch.zeros(self.L, self.nbatch, 1, 1, self.npoints).to(self.smaps.device)
            * 1j
        )  # [L, batch, coil, shot, points]
        self.C = (
            torch.zeros((self.L, self.nbatch, 1) + tuple(self.smaps.shape[2:])).to(
                self.smaps.device
            )
            * 1j
        )  # [L, batch, 1, nx, ny ...]
        for ib in range(self.nbatch):
            if T is None:
                t = np.linspace(0, dt * self.npoints, self.npoints)
            else:
                t = T.cpu().numpy()
            b, c, tl = mri_exp_approx(zmap[ib].cpu().data.numpy(), nbins, L, t)
            self.B[:, ib, ...] = (
                torch.tensor(np.transpose(b))
                .to(smaps.device)
                .reshape(self.L, 1, 1, self.npoints)
            )
            self.C[:, ib, 0, ...] = (
                torch.tensor(np.transpose(c))
                .to(smaps.device)
                .reshape((self.L,) + tuple(zmap.shape[1:]))
            )
            self.tl = torch.tensor(tl).to(smaps.device)
        self.traj = self.traj.reshape(
            (self.traj.shape[0], self.ndim, self.nshot * self.npoints)
        )
        self.toep_op = tkbn.ToepNufft()
        self.kernel = []
        if kweights is None:
            kweights = torch.ones_like(traj)
        for il in range(self.L):
            self.kernel.append(
                tkbn.calc_toeplitz_kernel(
                    self.traj,
                    list(smaps.shape[2:]),
                    grid_size=self.grid_size,
                    numpoints=numpoints,
                    norm=self.norm,
                    weights=kweights*self.B[il]
                    .repeat(1, 1, self.nshot, 1)
                    .reshape(self.nbatch, 1, self.nshot * self.npoints),
                )
            )
        super(GmriGram, self).__init__(tuple(size_in), tuple(size_in))

    def _apply(self, x: Tensor) -> Tensor:
        r"""
        Args:
            x: [nbatch, 1, nx, ny (nz)]

        Returns:
            y: [nbatch, 1, nx, ny (nz)]
        """
        y = torch.zeros_like(x).to(self.smaps)
        for il in range(self.L):
            D = torch.exp(-2 * math.pi * 1j * self.zmap.unsqueeze(1) * self.tl[il])
            y = y + D.conj() * self.toep_op(
                x * D, self.kernel[il], smaps=self.smaps, norm=self.norm
            )
        return y

    def _apply_adjoint(self, x: Tensor) -> Tensor:
        r"""
        Args:
            x: [nbatch, 1, nx, ny (nz)]

        Returns:
            y: [nbatch, 1, nx, ny (nz)]
        """
        y = torch.zeros_like(x).to(self.smaps)
        for il in range(self.L):
            D = torch.exp(-2 * math.pi * 1j * self.zmap.unsqueeze(1) * self.tl[il])
            y = y + D.conj() * self.toep_op(
                x * D, self.kernel[il], smaps=self.smaps, norm=self.norm
            )
        return y


def mri_exp_approx(b0, bins, lseg, t):
    r"""
    From Sigpy: https://github.com/mikgroup/sigpy and MIRT (mri_exp_approx.m): https://web.eecs.umich.edu/~fessler/code/
    Creates B [M*L] and Ct [L*N] matrices to approximate exp(-2i*pi*b0*t) [M*N]
    Args:
        b0: numpy array in dimension [nx, ny, nz], inhomogeneity matrix in Hz.
        bins: int, number of histogram bins to use.
        lseg: int, number of time segments.
        t: float, describing the readout time (ms).
    Returns:
        2-element tuple containing b: temporal interpolator; ct: off-resonance phase at each time segment center.
    TODO(guahuaw@umich.edu): The SVD approach and pure pytorch implementation.
    """

    # create time vector
    hist_wt, bin_edges = np.histogram(
        np.imag(2j * np.pi * np.ndarray.flatten(b0)), bins
    )

    # build B and Ct
    bin_centers = bin_edges[1:] - (bin_edges[1] - bin_edges[0]) / 2
    zk = 0 + 1j * bin_centers
    tl = np.linspace(t[0], t[-1], lseg) / 1000  # time seg centers
    # calculate off-resonance phase @ each time seg, for histogram bins
    ch = np.exp(-np.expand_dims(tl, axis=1) @ np.expand_dims(zk, axis=0))
    w = np.diag(np.sqrt(hist_wt))
    p = np.linalg.pinv(w @ np.transpose(ch)) @ w
    b = p @ np.exp(-np.expand_dims(zk, axis=1) @ np.expand_dims(t, axis=0) / 1000)
    b = np.transpose(b)
    b0_v = np.expand_dims(2j * np.pi * np.ndarray.flatten(b0), axis=0)
    ct = np.transpose(np.exp(-np.expand_dims(tl, axis=1) @ b0_v))

    return b, ct, tl<|MERGE_RESOLUTION|>--- conflicted
+++ resolved
@@ -349,11 +349,8 @@
         traj: Tensor,
         norm="ortho",
         batchmode=True,
-<<<<<<< HEAD
         kweights: Tensor = None,
-=======
         nbatch: int = None,
->>>>>>> 866f4b48
         numpoints: Union[int, List[int]] = 6,
         grid_size: float = 2,
     ):
@@ -362,13 +359,10 @@
         self.traj = traj
         self.batchmode = batchmode
         self.toep_op = tkbn.ToepNufft()
-<<<<<<< HEAD
 
         if kweights is None:
             kweights = torch.ones_like(traj)
 
-=======
->>>>>>> 866f4b48
         if batchmode:
             if nbatch is None:
                 self.nbatch = max(traj.shape[0], smaps.shape[0])
